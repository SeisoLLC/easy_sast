--- conflicted
+++ resolved
@@ -56,20 +56,12 @@
         <tfoot>
             <tr class="total">
                 <td class="name left">Total</td>
-<<<<<<< HEAD
                 <td>907</td>
-=======
-                <td>920</td>
->>>>>>> deaeefe9
                 <td>0</td>
                 <td>16</td>
                 <td>340</td>
                 <td>0</td>
-<<<<<<< HEAD
                 <td class="right" data-ratio="1247 1247">100%</td>
-=======
-                <td class="right" data-ratio="1266 1266">100%</td>
->>>>>>> deaeefe9
             </tr>
         </tfoot>
         <tbody>
@@ -155,11 +147,7 @@
     <div class="content">
         <p>
             <a class="nav" href="https://coverage.readthedocs.io">coverage.py v5.2.1</a>,
-<<<<<<< HEAD
             created at 2020-09-16 18:58 +0000
-=======
-            created at 2020-09-08 17:39 +0000
->>>>>>> deaeefe9
         </p>
     </div>
 </div>
