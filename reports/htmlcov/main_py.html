--- conflicted
+++ resolved
@@ -21,19 +21,11 @@
         </h1>
         <img id="keyboard_icon" src="keybd_closed.png" alt="Show keyboard shortcuts" />
         <h2 class="stats">
-<<<<<<< HEAD
             43 statements &nbsp;
             <span class="run shortkey_r button_toggle_run">43 run</span>
             <span class="mis show_mis shortkey_m button_toggle_mis">0 missing</span>
             <span class="exc show_exc shortkey_x button_toggle_exc">2 excluded</span>
                 <span class="par run show_par shortkey_p button_toggle_par">0 partial</span>
-=======
-            41 statements &nbsp;
-            <button type="button" class="run shortkey_r button_toggle_run" title="Toggle lines run">41 run</button>
-            <button type="button" class="mis show_mis shortkey_m button_toggle_mis" title="Toggle lines missing">0 missing</button>
-            <button type="button" class="exc show_exc shortkey_x button_toggle_exc" title="Toggle lines excluded">2 excluded</button>
-            <button type="button" class="par run show_par shortkey_p button_toggle_par" title="Toggle lines partially run">0 partial</button>
->>>>>>> deaeefe9
         </h2>
     </div>
 </div>
@@ -157,13 +149,8 @@
 <div id="footer">
     <div class="content">
         <p>
-<<<<<<< HEAD
             <a class="nav" href="index.html">&#xab; index</a> &nbsp; &nbsp; <a class="nav" href="https://coverage.readthedocs.io">coverage.py v5.0.4</a>,
             created at 2020-08-19 19:38
-=======
-            <a class="nav" href="index.html">&#xab; index</a> &nbsp; &nbsp; <a class="nav" href="https://coverage.readthedocs.io">coverage.py v5.2.1</a>,
-            created at 2020-09-08 17:39 +0000
->>>>>>> deaeefe9
         </p>
     </div>
 </div>
